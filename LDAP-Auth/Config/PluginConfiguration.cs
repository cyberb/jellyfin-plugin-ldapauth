using System;

namespace Jellyfin.Plugin.LDAP_Auth.Config
{
    /// <summary>
    /// Plugin Configuration.
    /// </summary>
    public class PluginConfiguration : MediaBrowser.Model.Plugins.BasePluginConfiguration
    {
        /// <summary>
        /// Initializes a new instance of the <see cref="PluginConfiguration"/> class.
        /// </summary>
        public PluginConfiguration()
        {
            LdapServer = "ldap-server.contoso.com";
            LdapPort = 389;
<<<<<<< HEAD
            LdapSearchAttributes = "uid, cn, mail, displayName";
            LdapUsernameAttribute = "uid";
            LdapSearchFilter = "(memberOf=CN=JellyfinUsers,DC=contoso,DC=com)";
            LdapAdminFilter = "(enabledService=JellyfinAdministrator)";
            LdapBindUser = "CN=BindUser,DC=contoso,DC=com";
            LdapBindPassword = "password";
            CreateUsersFromLdap = true;
            AllowPassReset = true;
=======
>>>>>>> 640cbdb4
            UseSsl = true;
            UseStartTls = false;
            SkipSslVerify = false;
            LdapBindUser = "CN=BindUser,DC=contoso,DC=com";
            LdapBindPassword = "password";
            LdapBaseDn = "o=domains,dc=contoso,dc=com";
            LdapSearchFilter = "(memberOf=CN=JellyfinUsers,DC=contoso,DC=com)";
            LdapAdminBaseDn = string.Empty;
            LdapAdminFilter = "(enabledService=JellyfinAdministrator)";
            LdapSearchAttributes = "uid, cn, mail, displayName";
            EnableCaseInsensitiveUsername = false;
            CreateUsersFromLdap = true;
            LdapUsernameAttribute = "uid";
            EnableAllFolders = false;
            EnabledFolders = Array.Empty<string>();
        }

        /// <summary>
        /// Gets or sets the ldap server ip or url.
        /// </summary>
        public string LdapServer { get; set; }

        /// <summary>
        /// Gets or sets the ldap port.
        /// </summary>
        public int LdapPort { get; set; }

        /// <summary>
        /// Gets or sets a value indicating whether to use ssl when connecting to the ldap server.
        /// </summary>
        public bool UseSsl { get; set; }

        /// <summary>
        /// Gets or sets a value indicating whether to use StartTls when connecting to the ldap server.
        /// </summary>
        public bool UseStartTls { get; set; }

        /// <summary>
        /// Gets or sets a value indicating whether to skip ssl verification.
        /// </summary>
        public bool SkipSslVerify { get; set; }

        /// <summary>
        /// Gets or sets the ldap bind user dn.
        /// </summary>
        public string LdapBindUser { get; set; }

        /// <summary>
        /// Gets or sets the ldap bind user password.
        /// </summary>
        public string LdapBindPassword { get; set; }

        /// <summary>
        /// Gets or sets the ldap base search dn.
        /// </summary>
        public string LdapBaseDn { get; set; }

        /// <summary>
        /// Gets or sets the ldap user search filter.
        /// </summary>
        public string LdapSearchFilter { get; set; }

        /// <summary>
        /// Gets or sets the ldap admin search base dn.
        /// </summary>
        public string LdapAdminBaseDn { get; set; }

        /// <summary>
        /// Gets or sets the ldap admin search filter.
        /// </summary>
        public string LdapAdminFilter { get; set; }

        /// <summary>
        /// Gets or sets the ldap search attributes.
        /// </summary>
        public string LdapSearchAttributes { get; set; }

        /// <summary>
        /// Gets or sets a value indicating whether to use case insensitive username comparison.
        /// </summary>
        public bool EnableCaseInsensitiveUsername { get; set; }

        /// <summary>
        /// Gets or sets a value indicating whether to create Jellyfin users from ldap.
        /// </summary>
        public bool CreateUsersFromLdap { get; set; }

        /// <summary>
<<<<<<< HEAD
        /// Gets or sets a value indicating whether to allow password reset flow.
        /// </summary>
        public bool AllowPassReset { get; set; }

        /// <summary>
        /// Gets or sets a value indicating whether to use ssl when connecting to the ldap server.
=======
        /// Gets or sets the ldap username attribute.
>>>>>>> 640cbdb4
        /// </summary>
        public string LdapUsernameAttribute { get; set; }

        /// <summary>
        /// Gets or sets a value indicating whether to enable access to all library folders.
        /// </summary>
        public bool EnableAllFolders { get; set; }

        /// <summary>
        /// Gets or sets a list of folder Ids which are enabled for access by default.
        /// </summary>
        public string[] EnabledFolders { get; set; }

        /// <summary>
        /// Gets or sets the password reset url.
        /// </summary>
        public string PasswordResetUrl { get; set; }
    }
}<|MERGE_RESOLUTION|>--- conflicted
+++ resolved
@@ -14,17 +14,7 @@
         {
             LdapServer = "ldap-server.contoso.com";
             LdapPort = 389;
-<<<<<<< HEAD
-            LdapSearchAttributes = "uid, cn, mail, displayName";
-            LdapUsernameAttribute = "uid";
-            LdapSearchFilter = "(memberOf=CN=JellyfinUsers,DC=contoso,DC=com)";
-            LdapAdminFilter = "(enabledService=JellyfinAdministrator)";
-            LdapBindUser = "CN=BindUser,DC=contoso,DC=com";
-            LdapBindPassword = "password";
-            CreateUsersFromLdap = true;
             AllowPassReset = true;
-=======
->>>>>>> 640cbdb4
             UseSsl = true;
             UseStartTls = false;
             SkipSslVerify = false;
@@ -113,16 +103,13 @@
         public bool CreateUsersFromLdap { get; set; }
 
         /// <summary>
-<<<<<<< HEAD
         /// Gets or sets a value indicating whether to allow password reset flow.
         /// </summary>
         public bool AllowPassReset { get; set; }
 
         /// <summary>
         /// Gets or sets a value indicating whether to use ssl when connecting to the ldap server.
-=======
         /// Gets or sets the ldap username attribute.
->>>>>>> 640cbdb4
         /// </summary>
         public string LdapUsernameAttribute { get; set; }
 
